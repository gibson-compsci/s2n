/*
 * Copyright 2014 Amazon.com, Inc. or its affiliates. All Rights Reserved.
 *
 * Licensed under the Apache License, Version 2.0 (the "License").
 * You may not use this file except in compliance with the License.
 * A copy of the License is located at
 *
 *  http://aws.amazon.com/apache2.0
 *
 * or in the "license" file accompanying this file. This file is distributed
 * on an "AS IS" BASIS, WITHOUT WARRANTIES OR CONDITIONS OF ANY KIND, either
 * express or implied. See the License for the specific language governing
 * permissions and limitations under the License.
 */

#include <strings.h>

#include "error/s2n_errno.h"

#include "crypto/s2n_fips.h"

#include "tls/s2n_cipher_preferences.h"
#include "tls/s2n_config.h"

#include "utils/s2n_random.h"
#include "utils/s2n_safety.h"
#include "utils/s2n_mem.h"
#include "tls/s2n_tls_parameters.h"

#if defined(__APPLE__) && defined(__MACH__)

#include <mach/clock.h>
#include <mach/mach.h>
#include <mach/mach_time.h>

int get_nanoseconds_since_epoch(void *data, uint64_t * nanoseconds)
{
    mach_timebase_info_data_t conversion_factor;

    GUARD(mach_timebase_info(&conversion_factor));

    *nanoseconds = mach_absolute_time();
    *nanoseconds *= conversion_factor.numer;
    *nanoseconds /= conversion_factor.denom;

    return 0;
}

#else

#include <time.h>

#if defined(CLOCK_MONOTONIC_RAW)
#define S2N_CLOCK CLOCK_MONOTONIC_RAW
#else
#define S2N_CLOCK CLOCK_MONOTONIC
#endif

int get_nanoseconds_since_epoch(void *data, uint64_t * nanoseconds)
{
    struct timespec current_time;

    GUARD(clock_gettime(S2N_CLOCK, &current_time));

    *nanoseconds = current_time.tv_sec * 1000000000;
    *nanoseconds += current_time.tv_nsec;

    return 0;
}

#endif

<<<<<<< HEAD
int deny_all_certs(uint8_t *cert_chain_in, uint32_t cert_chain_len, s2n_cert_type *cert_type, 
                   s2n_cert_public_key *public_key, void *context)
=======
int deny_all_certs(struct s2n_connection *conn, uint8_t *cert_chain_in, uint32_t cert_chain_len, struct s2n_cert_public_key *public_key, void *context)
>>>>>>> aefe3a06
{
    S2N_ERROR(S2N_ERR_CERT_UNTRUSTED);
}

/* Accept all RSA Certificates is unsafe and is only used in the s2n Client for testing purposes */
s2n_cert_validation_code accept_all_rsa_certs(struct s2n_connection *conn,
                                              uint8_t *cert_chain_in,
                                              uint32_t cert_chain_len,
                                              struct s2n_cert_public_key *public_key_out,
                                              void *context)
{
    struct s2n_blob cert_chain_blob = { .data = cert_chain_in, .size = cert_chain_len};
    struct s2n_stuffer cert_chain_in_stuffer;
    if (s2n_stuffer_init(&cert_chain_in_stuffer, &cert_chain_blob) < 0) {
        return S2N_CERT_ERR_INVALID;
    }
    if (s2n_stuffer_write(&cert_chain_in_stuffer, &cert_chain_blob) < 0) {
        return S2N_CERT_ERR_INVALID;
    }

    uint32_t certificate_count = 0;
    while (s2n_stuffer_data_available(&cert_chain_in_stuffer)) {
        uint32_t certificate_size;

        if (s2n_stuffer_read_uint24(&cert_chain_in_stuffer, &certificate_size) < 0) {
            return S2N_CERT_ERR_INVALID;
        }

        if (certificate_size == 0 || certificate_size > s2n_stuffer_data_available(&cert_chain_in_stuffer) ) {
            return S2N_CERT_ERR_INVALID;
        }

        struct s2n_blob asn1cert;
        asn1cert.data = s2n_stuffer_raw_read(&cert_chain_in_stuffer, certificate_size);
        asn1cert.size = certificate_size;
        if (asn1cert.data == NULL) {
            return S2N_CERT_ERR_INVALID;
        }

        /* Pull the public key from the first certificate */
        if (certificate_count == 0) {
            /* Assume that the asn1cert is an RSA Cert */
            if (s2n_asn1der_to_public_key(&public_key_out->pkey, &asn1cert) < 0) {
                return S2N_CERT_ERR_INVALID;
            }
            if (s2n_cert_public_key_set_cert_type(public_key_out, S2N_CERT_TYPE_RSA_SIGN) < 0){
                return S2N_CERT_ERR_INVALID;
            }
        }

        certificate_count++;
    }

    if (certificate_count < 1) {
        return S2N_CERT_ERR_INVALID;
    }
    return 0;
}

struct s2n_config s2n_default_config = {
    .cert_and_key_pairs = NULL,
    .cipher_preferences = &cipher_preferences_20170210,
    .nanoseconds_since_epoch = get_nanoseconds_since_epoch,
    .client_cert_auth_type = S2N_CERT_AUTH_NONE, /* Do not require the client to provide a Cert to the Server */
    .verify_cert_chain_cb = deny_all_certs,
    .verify_cert_context = NULL,
};

/* This config should only used by the s2n_client for unit/integration testing purposes. */
struct s2n_config s2n_unsafe_client_testing_config = {
    .cert_and_key_pairs = NULL,
    .cipher_preferences = &cipher_preferences_20170210,
    .nanoseconds_since_epoch = get_nanoseconds_since_epoch,
    .client_cert_auth_type = S2N_CERT_AUTH_NONE,
    .verify_cert_chain_cb = accept_all_rsa_certs,
    .verify_cert_context = NULL,
};

struct s2n_config s2n_default_fips_config = {
    .cert_and_key_pairs = NULL,
    .cipher_preferences = &cipher_preferences_20170405,
    .nanoseconds_since_epoch = get_nanoseconds_since_epoch,
};

struct s2n_config *s2n_config_new(void)
{
    struct s2n_blob allocator;
    struct s2n_config *new_config;

    GUARD_PTR(s2n_alloc(&allocator, sizeof(struct s2n_config)));

    new_config = (struct s2n_config *)(void *)allocator.data;
    new_config->cert_and_key_pairs = NULL;
    new_config->dhparams = NULL;
    new_config->application_protocols.data = NULL;
    new_config->application_protocols.size = 0;
    new_config->status_request_type = S2N_STATUS_REQUEST_NONE;
    new_config->nanoseconds_since_epoch = get_nanoseconds_since_epoch;
    new_config->client_hello_cb = NULL;
    new_config->client_hello_cb_ctx = NULL;
    new_config->cache_store = NULL;
    new_config->cache_store_data = NULL;
    new_config->cache_retrieve = NULL;
    new_config->cache_retrieve_data = NULL;
    new_config->cache_delete = NULL;
    new_config->cache_delete_data = NULL;
    new_config->ct_type = S2N_CT_SUPPORT_NONE;
    new_config->mfl_code = S2N_TLS_MAX_FRAG_LEN_EXT_NONE;
    new_config->accept_mfl = 0;

    /* By default, only the client will authenticate the Server's Certificate. The Server does not request or
     * authenticate any client certificates. */
    new_config->client_cert_auth_type = S2N_CERT_AUTH_NONE;
    new_config->verify_cert_chain_cb = deny_all_certs;
    new_config->verify_cert_context = NULL;

    if (s2n_is_in_fips_mode()) {
        GUARD_PTR(s2n_config_set_cipher_preferences(new_config, "default_fips"));
    } else {
        GUARD_PTR(s2n_config_set_cipher_preferences(new_config, "default"));
    }

    return new_config;
}

int s2n_config_free_cert_chain_and_key(struct s2n_config *config)
{
    struct s2n_blob b = {
        .data = (uint8_t *) config->cert_and_key_pairs,
        .size = sizeof(struct s2n_cert_chain_and_key)
    };

    /* If there were cert and key pairs set, walk the chain and free the certs */
    if (config->cert_and_key_pairs) {
        struct s2n_cert *node = config->cert_and_key_pairs->cert_chain.head;
        while (node) {
            struct s2n_blob n = {
                .data = (uint8_t *) node,
                .size = sizeof(struct s2n_cert)
            };
            /* Free the cert */
            GUARD(s2n_free(&node->raw));
            /* Advance to next */
            node = node->next;
            /* Free the node */
            GUARD(s2n_free(&n));
        }
        GUARD(s2n_pkey_free(&config->cert_and_key_pairs->private_key));
        GUARD(s2n_free(&config->cert_and_key_pairs->ocsp_status));
        GUARD(s2n_free(&config->cert_and_key_pairs->sct_list));
    }

    GUARD(s2n_free(&b));
    return 0;
}

int s2n_config_free_dhparams(struct s2n_config *config)
{
    struct s2n_blob b = {
        .data = (uint8_t *) config->dhparams,
        .size = sizeof(struct s2n_dh_params)
    };

    if (config->dhparams) {
        GUARD(s2n_dh_params_free(config->dhparams));
    }

    GUARD(s2n_free(&b));
    return 0;
}

int s2n_config_free(struct s2n_config *config)
{
    struct s2n_blob b = {.data = (uint8_t *) config,.size = sizeof(struct s2n_config) };

    GUARD(s2n_config_free_cert_chain_and_key(config));
    GUARD(s2n_config_free_dhparams(config));
    GUARD(s2n_free(&config->application_protocols));

    GUARD(s2n_free(&b));
    return 0;
}

int s2n_config_set_protocol_preferences(struct s2n_config *config, const char *const *protocols, int protocol_count)
{
    struct s2n_stuffer protocol_stuffer;

    GUARD(s2n_free(&config->application_protocols));

    if (protocols == NULL || protocol_count == 0) {
        /* NULL value indicates no preference, so nothing to do */
        return 0;
    }

    GUARD(s2n_stuffer_growable_alloc(&protocol_stuffer, 256));
    for (int i = 0; i < protocol_count; i++) {
        size_t length = strlen(protocols[i]);
        uint8_t protocol[255];

        if (length > 255 || (s2n_stuffer_data_available(&protocol_stuffer) + length + 1) > 65535) {
            S2N_ERROR(S2N_ERR_APPLICATION_PROTOCOL_TOO_LONG);
        }
        memcpy_check(protocol, protocols[i], length);
        GUARD(s2n_stuffer_write_uint8(&protocol_stuffer, length));
        GUARD(s2n_stuffer_write_bytes(&protocol_stuffer, protocol, length));
    }

    uint32_t size = s2n_stuffer_data_available(&protocol_stuffer);
    /* config->application_protocols blob now owns this data */
    config->application_protocols.size = size;
    config->application_protocols.data = s2n_stuffer_raw_read(&protocol_stuffer, size);
    notnull_check(config->application_protocols.data);

    return 0;
}

int s2n_config_get_client_auth_type(struct s2n_config *config, s2n_cert_auth_type *client_auth_type)
{
    notnull_check(config);
    notnull_check(client_auth_type);
    *client_auth_type = config->client_cert_auth_type;
    return 0;
}

int s2n_config_set_client_auth_type(struct s2n_config *config, s2n_cert_auth_type client_auth_type)
{
    if ((client_auth_type == S2N_CERT_AUTH_REQUIRED) && s2n_is_in_fips_mode()) {
        /* s2n support for Client Auth when in FIPS mode is not yet implemented.
         * When implemented, FIPS only permits Client Auth for TLS 1.2
         */
        S2N_ERROR(S2N_ERR_CLIENT_AUTH_NOT_SUPPORTED_IN_FIPS_MODE);
    }

    notnull_check(config);
    config->client_cert_auth_type = client_auth_type;
    return 0;
}

int s2n_config_set_verify_cert_chain_cb(struct s2n_config *config, verify_cert_trust_chain_fn *callback, void *context)
{
    notnull_check(config);
    notnull_check(callback);

    config->verify_cert_chain_cb = callback;
    config->verify_cert_context = context;

    return 0;
}

int s2n_config_set_ct_support_level(struct s2n_config *config, s2n_ct_support_level type)
{
    config->ct_type = type;

    return 0;
}


int s2n_config_set_status_request_type(struct s2n_config *config, s2n_status_request_type type)
{
    config->status_request_type = type;

    return 0;
}

int s2n_config_add_cert_chain_and_key(struct s2n_config *config, const char *cert_chain_pem, const char *private_key_pem)
{
    struct s2n_stuffer chain_in_stuffer, cert_out_stuffer, key_in_stuffer, key_out_stuffer;
    struct s2n_blob key_blob;
    struct s2n_blob mem;

    /* Allocate the memory for the chain and key struct */
    GUARD(s2n_alloc(&mem, sizeof(struct s2n_cert_chain_and_key)));
    config->cert_and_key_pairs = (struct s2n_cert_chain_and_key *)(void *)mem.data;
<<<<<<< HEAD
    config->cert_and_key_pairs->cert_chain.head = NULL;
    config->cert_and_key_pairs->private_key.rsa = NULL;
=======
    
    config->cert_and_key_pairs->head = NULL;
>>>>>>> aefe3a06
    config->cert_and_key_pairs->ocsp_status.data = NULL;
    config->cert_and_key_pairs->ocsp_status.size = 0;
    config->cert_and_key_pairs->sct_list.data = NULL;
    config->cert_and_key_pairs->sct_list.size = 0;
    GUARD(s2n_pkey_zero_init(&config->cert_and_key_pairs->private_key));

    /* Put the private key pem in a stuffer */
    GUARD(s2n_stuffer_alloc_ro_from_string(&key_in_stuffer, private_key_pem));
    GUARD(s2n_stuffer_growable_alloc(&key_out_stuffer, strlen(private_key_pem)));

    /* Convert pem to asn1 and asn1 to the private key. Handles both PKCS#1 and PKCS#8 formats */
    GUARD(s2n_stuffer_private_key_from_pem(&key_in_stuffer, &key_out_stuffer));
    GUARD(s2n_stuffer_free(&key_in_stuffer));
    key_blob.size = s2n_stuffer_data_available(&key_out_stuffer);
    key_blob.data = s2n_stuffer_raw_read(&key_out_stuffer, key_blob.size);
    notnull_check(key_blob.data);
    
    /* Get key type and create appropriate key context */
    GUARD(s2n_asn1der_to_private_key(&config->cert_and_key_pairs->private_key, &key_blob));
    GUARD(s2n_stuffer_free(&key_out_stuffer));

    /* Turn the chain into a stuffer */
    GUARD(s2n_stuffer_alloc_ro_from_string(&chain_in_stuffer, cert_chain_pem));
    GUARD(s2n_stuffer_growable_alloc(&cert_out_stuffer, 2048));

    struct s2n_cert **insert = &config->cert_and_key_pairs->cert_chain.head;
    uint32_t chain_size = 0;
    do {
        struct s2n_cert *new_node;

        if (s2n_stuffer_certificate_from_pem(&chain_in_stuffer, &cert_out_stuffer) < 0) {
            if (chain_size == 0) {
                S2N_ERROR(S2N_ERR_NO_CERTIFICATE_IN_PEM);
            }
            break;
        }

        GUARD(s2n_alloc(&mem, sizeof(struct s2n_cert)));
        new_node = (struct s2n_cert *)(void *)mem.data;

        GUARD(s2n_alloc(&new_node->raw, s2n_stuffer_data_available(&cert_out_stuffer)));
        GUARD(s2n_stuffer_read(&cert_out_stuffer, &new_node->raw));

        /* Additional 3 bytes for the length field in the protocol */
        chain_size += new_node->raw.size + 3;
        new_node->next = NULL;
        *insert = new_node;
        insert = &new_node->next;
    } while (s2n_stuffer_data_available(&chain_in_stuffer));

    const uint32_t leftover_chain_amount = s2n_stuffer_data_available(&chain_in_stuffer);
    GUARD(s2n_stuffer_free(&chain_in_stuffer));
    GUARD(s2n_stuffer_free(&cert_out_stuffer));

<<<<<<< HEAD
    config->cert_and_key_pairs->cert_chain.chain_size = chain_size;

    /* Validate the leaf cert's public key matches the provided private key */
    struct s2n_rsa_public_key public_key;
    struct s2n_cert_chain cert_chain = config->cert_and_key_pairs->cert_chain;
    GUARD(s2n_asn1der_to_rsa_public_key(&public_key, &cert_chain.head->raw));
    const int key_match_ret = s2n_rsa_keys_match(&public_key, &config->cert_and_key_pairs->private_key);
    GUARD(s2n_rsa_public_key_free(&public_key));
=======
    /* Leftover data at this point means one of two things:
     * A bug in s2n's PEM parsing OR a malformed PEM in the user's chain.
     * Be conservative and fail instead of using a partial chain.
     */
    if (leftover_chain_amount > 0) {
        S2N_ERROR(S2N_ERR_INVALID_PEM);
    }

    config->cert_and_key_pairs->chain_size = chain_size;

    /* Validate the leaf cert's public key matches the provided private key */
    struct s2n_pkey public_key;
    GUARD(s2n_asn1der_to_public_key(&public_key, &config->cert_and_key_pairs->head->cert));
    int key_match_ret = s2n_pkey_match(&public_key, &config->cert_and_key_pairs->private_key);
    GUARD(s2n_pkey_free(&public_key));
>>>>>>> aefe3a06
    if (key_match_ret < 0) {
        /* s2n_errno already set */
        return -1;
    }

    return 0;
}

int s2n_config_add_dhparams(struct s2n_config *config, const char *dhparams_pem)
{
    struct s2n_stuffer dhparams_in_stuffer, dhparams_out_stuffer;
    struct s2n_blob dhparams_blob;
    struct s2n_blob mem;

    /* Allocate the memory for the chain and key struct */
    GUARD(s2n_alloc(&mem, sizeof(struct s2n_dh_params)));
    config->dhparams = (struct s2n_dh_params *)(void *)mem.data;

    GUARD(s2n_stuffer_alloc_ro_from_string(&dhparams_in_stuffer, dhparams_pem));
    GUARD(s2n_stuffer_growable_alloc(&dhparams_out_stuffer, strlen(dhparams_pem)));

    /* Convert pem to asn1 and asn1 to the private key */
    GUARD(s2n_stuffer_dhparams_from_pem(&dhparams_in_stuffer, &dhparams_out_stuffer));

    GUARD(s2n_stuffer_free(&dhparams_in_stuffer));

    dhparams_blob.size = s2n_stuffer_data_available(&dhparams_out_stuffer);
    dhparams_blob.data = s2n_stuffer_raw_read(&dhparams_out_stuffer, dhparams_blob.size);
    notnull_check(dhparams_blob.data);

    GUARD(s2n_pkcs3_to_dh_params(config->dhparams, &dhparams_blob));

    GUARD(s2n_free(&dhparams_blob));

    return 0;
}

int s2n_config_set_nanoseconds_since_epoch_callback(struct s2n_config *config, int (*nanoseconds_since_epoch) (void *, uint64_t *), void *data)
{
    notnull_check(nanoseconds_since_epoch);

    config->nanoseconds_since_epoch = nanoseconds_since_epoch;
    config->data_for_nanoseconds_since_epoch = data;

    return 0;
}

int s2n_config_set_cache_store_callback(struct s2n_config *config,
                                        int (*cache_store) (void *, uint64_t ttl_in_seconds, const void *key, uint64_t key_size, const void *value, uint64_t value_size),
                                        void *data)
{
    notnull_check(cache_store);

    config->cache_store = cache_store;
    config->cache_store_data = data;

    return 0;
}

int s2n_config_set_cache_retrieve_callback(struct s2n_config *config, int (*cache_retrieve) (void *, const void *key, uint64_t key_size, void *value, uint64_t * value_size),
                                           void *data)
{
    notnull_check(cache_retrieve);

    config->cache_retrieve = cache_retrieve;
    config->cache_retrieve_data = data;

    return 0;
}

int s2n_config_set_cache_delete_callback(struct s2n_config *config, int (*cache_delete) (void *, const void *key, uint64_t key_size), void *data)
{
    notnull_check(cache_delete);

    config->cache_delete = cache_delete;
    config->cache_delete_data = data;

    return 0;
}

int s2n_config_set_extension_data(struct s2n_config *config, s2n_tls_extension_type type, const uint8_t *data, uint32_t length)
{
    notnull_check(config);

    switch (type) {
        case S2N_EXTENSION_CERTIFICATE_TRANSPARENCY:
            {
                GUARD(s2n_free(&config->cert_and_key_pairs->sct_list));

                if (data && length) {
                    GUARD(s2n_alloc(&config->cert_and_key_pairs->sct_list, length));
                    memcpy_check(config->cert_and_key_pairs->sct_list.data, data, length);
                }
            } break;
        case S2N_EXTENSION_OCSP_STAPLING:
            {
                GUARD(s2n_free(&config->cert_and_key_pairs->ocsp_status));

                if (data && length) {
                    GUARD(s2n_alloc(&config->cert_and_key_pairs->ocsp_status, length));
                    memcpy_check(config->cert_and_key_pairs->ocsp_status.data, data, length);
                }
            } break;
        default:
            S2N_ERROR(S2N_ERR_UNRECOGNIZED_EXTENSION);
    }

    return 0;
}

int s2n_config_set_client_hello_cb(struct s2n_config *config, s2n_client_hello_fn client_hello_cb, void *ctx)
{
    config->client_hello_cb = client_hello_cb;
    config->client_hello_cb_ctx = ctx;

    return 0;
}

int s2n_config_send_max_fragment_length(struct s2n_config *config, s2n_max_frag_len mfl_code)
{
    notnull_check(config);

    if (mfl_code > S2N_TLS_MAX_FRAG_LEN_4096) {
        S2N_ERROR(S2N_ERR_INVALID_MAX_FRAG_LEN);
    }

    config->mfl_code = mfl_code;

    return 0;
}

int s2n_config_accept_max_fragment_length(struct s2n_config *config)
{
    notnull_check(config);

    config->accept_mfl = 1;

    return 0;
}
<|MERGE_RESOLUTION|>--- conflicted
+++ resolved
@@ -70,12 +70,8 @@
 
 #endif
 
-<<<<<<< HEAD
-int deny_all_certs(uint8_t *cert_chain_in, uint32_t cert_chain_len, s2n_cert_type *cert_type, 
+int deny_all_certs(struct s2n_connection *conn, uint8_t *cert_chain_in, uint32_t cert_chain_len, s2n_cert_type *cert_type, 
                    s2n_cert_public_key *public_key, void *context)
-=======
-int deny_all_certs(struct s2n_connection *conn, uint8_t *cert_chain_in, uint32_t cert_chain_len, struct s2n_cert_public_key *public_key, void *context)
->>>>>>> aefe3a06
 {
     S2N_ERROR(S2N_ERR_CERT_UNTRUSTED);
 }
@@ -84,7 +80,8 @@
 s2n_cert_validation_code accept_all_rsa_certs(struct s2n_connection *conn,
                                               uint8_t *cert_chain_in,
                                               uint32_t cert_chain_len,
-                                              struct s2n_cert_public_key *public_key_out,
+                                              s2n_cert_type *cert_type_out,
+                                              s2n_cert_public_key *public_key_out,
                                               void *context)
 {
     struct s2n_blob cert_chain_blob = { .data = cert_chain_in, .size = cert_chain_len};
@@ -118,12 +115,10 @@
         /* Pull the public key from the first certificate */
         if (certificate_count == 0) {
             /* Assume that the asn1cert is an RSA Cert */
-            if (s2n_asn1der_to_public_key(&public_key_out->pkey, &asn1cert) < 0) {
+            if (s2n_asn1der_to_public_key(public_key_out, &asn1cert) < 0) {
                 return S2N_CERT_ERR_INVALID;
             }
-            if (s2n_cert_public_key_set_cert_type(public_key_out, S2N_CERT_TYPE_RSA_SIGN) < 0){
-                return S2N_CERT_ERR_INVALID;
-            }
+            *cert_type_out = S2N_CERT_TYPE_RSA_SIGN;
         }
 
         certificate_count++;
@@ -349,13 +344,8 @@
     /* Allocate the memory for the chain and key struct */
     GUARD(s2n_alloc(&mem, sizeof(struct s2n_cert_chain_and_key)));
     config->cert_and_key_pairs = (struct s2n_cert_chain_and_key *)(void *)mem.data;
-<<<<<<< HEAD
     config->cert_and_key_pairs->cert_chain.head = NULL;
-    config->cert_and_key_pairs->private_key.rsa = NULL;
-=======
     
-    config->cert_and_key_pairs->head = NULL;
->>>>>>> aefe3a06
     config->cert_and_key_pairs->ocsp_status.data = NULL;
     config->cert_and_key_pairs->ocsp_status.size = 0;
     config->cert_and_key_pairs->sct_list.data = NULL;
@@ -410,16 +400,6 @@
     GUARD(s2n_stuffer_free(&chain_in_stuffer));
     GUARD(s2n_stuffer_free(&cert_out_stuffer));
 
-<<<<<<< HEAD
-    config->cert_and_key_pairs->cert_chain.chain_size = chain_size;
-
-    /* Validate the leaf cert's public key matches the provided private key */
-    struct s2n_rsa_public_key public_key;
-    struct s2n_cert_chain cert_chain = config->cert_and_key_pairs->cert_chain;
-    GUARD(s2n_asn1der_to_rsa_public_key(&public_key, &cert_chain.head->raw));
-    const int key_match_ret = s2n_rsa_keys_match(&public_key, &config->cert_and_key_pairs->private_key);
-    GUARD(s2n_rsa_public_key_free(&public_key));
-=======
     /* Leftover data at this point means one of two things:
      * A bug in s2n's PEM parsing OR a malformed PEM in the user's chain.
      * Be conservative and fail instead of using a partial chain.
@@ -427,15 +407,14 @@
     if (leftover_chain_amount > 0) {
         S2N_ERROR(S2N_ERR_INVALID_PEM);
     }
-
-    config->cert_and_key_pairs->chain_size = chain_size;
+    
+    config->cert_and_key_pairs->cert_chain.chain_size = chain_size;
 
     /* Validate the leaf cert's public key matches the provided private key */
     struct s2n_pkey public_key;
-    GUARD(s2n_asn1der_to_public_key(&public_key, &config->cert_and_key_pairs->head->cert));
+    GUARD(s2n_asn1der_to_public_key(&public_key, &config->cert_and_key_pairs->cert_chain.head->raw));
     int key_match_ret = s2n_pkey_match(&public_key, &config->cert_and_key_pairs->private_key);
     GUARD(s2n_pkey_free(&public_key));
->>>>>>> aefe3a06
     if (key_match_ret < 0) {
         /* s2n_errno already set */
         return -1;
