--- conflicted
+++ resolved
@@ -106,12 +106,10 @@
     S2N_ERR_DRBG_REQUEST_SIZE,
     S2N_ERR_PRIVATE_KEY_CHECK,
     S2N_ERR_CIPHER_TYPE,
-<<<<<<< HEAD
     S2N_ERR_MAP_DUPLICATE,
     S2N_ERR_MAP_IMMUTABLE,
-=======
+    S2N_ERR_MAP_MUTABLE,
     S2N_ERR_INITIAL_HMAC,
->>>>>>> 632b5048
     /* S2N_ERR_T_USAGE */
     S2N_ERR_NO_ALERT = S2N_ERR_T_USAGE_START,
     S2N_ERR_CLIENT_MODE,
